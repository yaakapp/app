import classNames from 'classnames';
import { search } from 'fast-fuzzy';
import type { KeyboardEvent, ReactNode } from 'react';
import { useCallback, useEffect, useMemo, useRef, useState } from 'react';
import { useActiveCookieJar } from '../hooks/useActiveCookieJar';
import { useActiveEnvironment } from '../hooks/useActiveEnvironment';
import { useActiveRequest } from '../hooks/useActiveRequest';
import { useAppRoutes } from '../hooks/useAppRoutes';
import { useCreateEnvironment } from '../hooks/useCreateEnvironment';
import { useCreateGrpcRequest } from '../hooks/useCreateGrpcRequest';
import { useCreateHttpRequest } from '../hooks/useCreateHttpRequest';
import { useCreateWorkspace } from '../hooks/useCreateWorkspace';
import { useDebouncedState } from '../hooks/useDebouncedState';
import { useDeleteRequest } from '../hooks/useDeleteRequest';
import { useEnvironments } from '../hooks/useEnvironments';
import type { HotkeyAction } from '../hooks/useHotKey';
import { useHotKey } from '../hooks/useHotKey';
import { useHttpRequestActions } from '../hooks/useHttpRequestActions';
import { useOpenSettings } from '../hooks/useOpenSettings';
import { useOpenWorkspace } from '../hooks/useOpenWorkspace';
import { useRecentEnvironments } from '../hooks/useRecentEnvironments';
import { useRecentRequests } from '../hooks/useRecentRequests';
import { useRecentWorkspaces } from '../hooks/useRecentWorkspaces';
import { useRenameRequest } from '../hooks/useRenameRequest';
import { useRequests } from '../hooks/useRequests';
import { useScrollIntoView } from '../hooks/useScrollIntoView';
import { useSendAnyHttpRequest } from '../hooks/useSendAnyHttpRequest';
import { useSidebarHidden } from '../hooks/useSidebarHidden';
import { useWorkspaces } from '../hooks/useWorkspaces';
<<<<<<< HEAD
import { resolvedModelName } from '../lib/resolvedModelName';
import { invokeCmd } from '../lib/tauri';
=======
import { fallbackRequestName } from '../lib/fallbackRequestName';
>>>>>>> 9f7f06a1
import { CookieDialog } from './CookieDialog';
import { Button } from './core/Button';
import { Heading } from './core/Heading';
import { HotKey } from './core/HotKey';
import { HttpMethodTag } from './core/HttpMethodTag';
import { Icon } from './core/Icon';
import { PlainInput } from './core/PlainInput';
import { HStack } from './core/Stacks';
import { useDialog } from './DialogContext';
import { EnvironmentEditDialog } from './EnvironmentEditDialog';

interface CommandPaletteGroup {
  key: string;
  label: ReactNode;
  items: CommandPaletteItem[];
}

type CommandPaletteItem = {
  key: string;
  onSelect: () => void;
  action?: HotkeyAction;
} & ({ searchText: string; label: ReactNode } | { label: string });

const MAX_PER_GROUP = 8;

export function CommandPalette({ onClose }: { onClose: () => void }) {
  const [command, setCommand] = useDebouncedState<string>('', 150);
  const [selectedItemKey, setSelectedItemKey] = useState<string | null>(null);
  const [activeEnvironment, setActiveEnvironmentId] = useActiveEnvironment();
  const httpRequestActions = useHttpRequestActions();
  const routes = useAppRoutes();
  const workspaces = useWorkspaces();
  const environments = useEnvironments();
  const recentEnvironments = useRecentEnvironments();
  const recentWorkspaces = useRecentWorkspaces();
  const requests = useRequests();
  const activeRequest = useActiveRequest();
  const recentRequests = useRecentRequests();
  const openWorkspace = useOpenWorkspace();
  const createWorkspace = useCreateWorkspace();
  const createHttpRequest = useCreateHttpRequest();
  const [activeCookieJar] = useActiveCookieJar();
  const createGrpcRequest = useCreateGrpcRequest();
  const createEnvironment = useCreateEnvironment();
  const dialog = useDialog();
  const sendRequest = useSendAnyHttpRequest();
  const renameRequest = useRenameRequest(activeRequest?.id ?? null);
  const deleteRequest = useDeleteRequest(activeRequest?.id ?? null);
  const [, setSidebarHidden] = useSidebarHidden();
  const openSettings = useOpenSettings();

  const workspaceCommands = useMemo<CommandPaletteItem[]>(() => {
    const commands: CommandPaletteItem[] = [
      {
        key: 'settings.open',
        label: 'Open Settings',
        action: 'settings.show',
        onSelect: openSettings.mutate,
      },
      {
        key: 'app.create',
        label: 'Create Workspace',
        onSelect: createWorkspace.mutate,
      },
      {
        key: 'http_request.create',
        label: 'Create HTTP Request',
        onSelect: () => createHttpRequest.mutate({}),
      },
      {
        key: 'cookies.show',
        label: 'Show Cookies',
        onSelect: async () => {
          dialog.show({
            id: 'cookies',
            title: 'Manage Cookies',
            size: 'full',
            render: () => <CookieDialog cookieJarId={activeCookieJar?.id ?? null} />,
          });
        },
      },
      {
        key: 'grpc_request.create',
        label: 'Create GRPC Request',
        onSelect: () => createGrpcRequest.mutate({}),
      },
      {
        key: 'environment.edit',
        label: 'Edit Environment',
        action: 'environmentEditor.toggle',
        onSelect: () => {
          dialog.toggle({
            id: 'environment-editor',
            noPadding: true,
            size: 'lg',
            className: 'h-[80vh]',
            render: () => <EnvironmentEditDialog initialEnvironment={activeEnvironment} />,
          });
        },
      },
      {
        key: 'environment.create',
        label: 'Create Environment',
        onSelect: createEnvironment.mutate,
      },
      {
        key: 'sidebar.toggle',
        label: 'Toggle Sidebar',
        action: 'sidebar.focus',
        onSelect: () => setSidebarHidden((h) => !h),
      },
    ];

    if (activeRequest?.model === 'http_request') {
      commands.push({
        key: 'http_request.send',
        action: 'http_request.send',
        label: 'Send Request',
        onSelect: () => sendRequest.mutateAsync(activeRequest.id),
      });
      for (const a of httpRequestActions) {
        commands.push({
          key: a.key,
          label: a.label,
          onSelect: () => a.call(activeRequest),
        });
      }
    }

    if (activeRequest != null) {
      commands.push({
        key: 'http_request.rename',
        label: 'Rename Request',
        onSelect: renameRequest.mutate,
      });

      commands.push({
        key: 'http_request.delete',
        label: 'Delete Request',
        onSelect: deleteRequest.mutate,
      });
    }

    return commands.sort((a, b) =>
      ('searchText' in a ? a.searchText : a.label).localeCompare(
        'searchText' in b ? b.searchText : b.label,
      ),
    );
  }, [
    activeCookieJar?.id,
    activeEnvironment,
    activeRequest,
    createEnvironment.mutate,
    createGrpcRequest,
    createHttpRequest,
    createWorkspace.mutate,
    deleteRequest.mutate,
    dialog,
    httpRequestActions,
    openSettings.mutate,
    renameRequest.mutate,
    sendRequest,
    setSidebarHidden,
  ]);

  const sortedRequests = useMemo(() => {
    return [...requests].sort((a, b) => {
      const aRecentIndex = recentRequests.indexOf(a.id);
      const bRecentIndex = recentRequests.indexOf(b.id);

      if (aRecentIndex >= 0 && bRecentIndex >= 0) {
        return aRecentIndex - bRecentIndex;
      } else if (aRecentIndex >= 0 && bRecentIndex === -1) {
        return -1;
      } else if (aRecentIndex === -1 && bRecentIndex >= 0) {
        return 1;
      } else {
        return a.createdAt.localeCompare(b.createdAt);
      }
    });
  }, [recentRequests, requests]);

  const sortedEnvironments = useMemo(() => {
    return [...environments].sort((a, b) => {
      const aRecentIndex = recentEnvironments.indexOf(a.id);
      const bRecentIndex = recentEnvironments.indexOf(b.id);

      if (aRecentIndex >= 0 && bRecentIndex >= 0) {
        return aRecentIndex - bRecentIndex;
      } else if (aRecentIndex >= 0 && bRecentIndex === -1) {
        return -1;
      } else if (aRecentIndex === -1 && bRecentIndex >= 0) {
        return 1;
      } else {
        return a.createdAt.localeCompare(b.createdAt);
      }
    });
  }, [environments, recentEnvironments]);

  const sortedWorkspaces = useMemo(() => {
    return [...workspaces].sort((a, b) => {
      const aRecentIndex = recentWorkspaces.indexOf(a.id);
      const bRecentIndex = recentWorkspaces.indexOf(b.id);

      if (aRecentIndex >= 0 && bRecentIndex >= 0) {
        return aRecentIndex - bRecentIndex;
      } else if (aRecentIndex >= 0 && bRecentIndex === -1) {
        return -1;
      } else if (aRecentIndex === -1 && bRecentIndex >= 0) {
        return 1;
      } else {
        return a.createdAt.localeCompare(b.createdAt);
      }
    });
  }, [recentWorkspaces, workspaces]);

  const groups = useMemo<CommandPaletteGroup[]>(() => {
    const actionsGroup: CommandPaletteGroup = {
      key: 'actions',
      label: 'Actions',
      items: workspaceCommands,
    };

    const requestGroup: CommandPaletteGroup = {
      key: 'requests',
      label: 'Requests',
      items: [],
    };

    for (const r of sortedRequests) {
      requestGroup.items.push({
        key: `switch-request-${r.id}`,
        searchText: resolvedModelName(r),
        label: (
          <HStack space={2}>
            <HttpMethodTag className="text-text-subtlest" request={r} />
            <div className="truncate">{resolvedModelName(r)}</div>
          </HStack>
        ),
        onSelect: () => {
          return routes.navigate('request', {
            workspaceId: r.workspaceId,
            requestId: r.id,
            environmentId: activeEnvironment?.id,
          });
        },
      });
    }

    const environmentGroup: CommandPaletteGroup = {
      key: 'environments',
      label: 'Environments',
      items: [],
    };

    for (const e of sortedEnvironments) {
      if (e.id === activeEnvironment?.id) {
        continue;
      }
      environmentGroup.items.push({
        key: `switch-environment-${e.id}`,
        label: e.name,
        onSelect: () => setActiveEnvironmentId(e.id),
      });
    }

    const workspaceGroup: CommandPaletteGroup = {
      key: 'workspaces',
      label: 'Workspaces',
      items: [],
    };

    for (const w of sortedWorkspaces) {
      workspaceGroup.items.push({
        key: `switch-workspace-${w.id}`,
        label: w.name,
        onSelect: () => openWorkspace.mutate({ workspaceId: w.id, inNewWindow: false }),
      });
    }

    return [actionsGroup, requestGroup, environmentGroup, workspaceGroup];
  }, [
    workspaceCommands,
    sortedRequests,
    routes,
    activeEnvironment,
    sortedEnvironments,
    setActiveEnvironmentId,
    sortedWorkspaces,
    openWorkspace,
  ]);

  const allItems = useMemo(() => groups.flatMap((g) => g.items), [groups]);

  useEffect(() => {
    setSelectedItemKey(null);
  }, [command]);

  const { filteredGroups, filteredAllItems } = useMemo(() => {
    const result = command
      ? search(command, allItems, {
          threshold: 0.5,
          keySelector: (v) => ('searchText' in v ? v.searchText : v.label),
        })
      : allItems;

    const filteredGroups = groups
      .map((g) => {
        g.items = result.filter((i) => g.items.includes(i)).slice(0, MAX_PER_GROUP);
        return g;
      })
      .filter((g) => g.items.length > 0);

    const filteredAllItems = filteredGroups.flatMap((g) => g.items);
    return { filteredAllItems, filteredGroups };
  }, [allItems, command, groups]);

  const handleSelectAndClose = useCallback(
    (cb: () => void) => {
      onClose();
      cb();
    },
    [onClose],
  );

  const selectedItem = useMemo(() => {
    let selectedItem = filteredAllItems.find((i) => i.key === selectedItemKey) ?? null;
    if (selectedItem == null) {
      selectedItem = filteredAllItems[0] ?? null;
    }
    return selectedItem;
  }, [filteredAllItems, selectedItemKey]);

  const handleKeyDown = useCallback(
    (e: KeyboardEvent<HTMLInputElement>) => {
      const index = filteredAllItems.findIndex((v) => v.key === selectedItem?.key);

      if (e.key === 'ArrowDown' || (e.ctrlKey && e.key === 'n')) {
        const next = filteredAllItems[index + 1] ?? filteredAllItems[0];
        setSelectedItemKey(next?.key ?? null);
      } else if (e.key === 'ArrowUp' || (e.ctrlKey && e.key === 'k')) {
        const prev = filteredAllItems[index - 1] ?? filteredAllItems[filteredAllItems.length - 1];
        setSelectedItemKey(prev?.key ?? null);
      } else if (e.key === 'Enter') {
        const selected = filteredAllItems[index];
        setSelectedItemKey(selected?.key ?? null);
        if (selected) {
          handleSelectAndClose(selected.onSelect);
        }
      }
    },
    [filteredAllItems, handleSelectAndClose, selectedItem?.key],
  );

  return (
    <div className="h-full w-[400px] grid grid-rows-[auto_minmax(0,1fr)] overflow-hidden py-2">
      <div className="px-2 w-full">
        <PlainInput
          hideLabel
          leftSlot={
            <div className="h-md w-10 flex justify-center items-center">
              <Icon icon="search" className="text-text-subtle" />
            </div>
          }
          name="command"
          label="Command"
          placeholder="Search or type a command"
          className="font-sans !text-base"
          defaultValue={command}
          onChange={setCommand}
          onKeyDownCapture={handleKeyDown}
        />
      </div>
      <div className="h-full px-1.5 overflow-y-auto pt-2 pb-1">
        {filteredGroups.map((g) => (
          <div key={g.key} className="mb-1.5 w-full">
            <Heading size={2} className="!text-xs uppercase px-1.5 h-sm flex items-center">
              {g.label}
            </Heading>
            {g.items.map((v) => (
              <CommandPaletteItem
                active={v.key === selectedItem?.key}
                key={v.key}
                onClick={() => handleSelectAndClose(v.onSelect)}
                rightSlot={
                  v.action && <CommandPaletteAction action={v.action} onAction={v.onSelect} />
                }
              >
                {v.label}
              </CommandPaletteItem>
            ))}
          </div>
        ))}
      </div>
    </div>
  );
}

function CommandPaletteItem({
  children,
  active,
  onClick,
  rightSlot,
}: {
  children: ReactNode;
  active: boolean;
  onClick: () => void;
  rightSlot?: ReactNode;
}) {
  const ref = useRef<HTMLButtonElement | null>(null);
  useScrollIntoView(ref.current, active);

  return (
    <Button
      ref={ref}
      onClick={onClick}
      tabIndex={active ? undefined : -1}
      rightSlot={rightSlot}
      color="custom"
      justify="start"
      className={classNames(
        'w-full h-sm flex items-center rounded px-1.5',
        'hover:text-text',
        active && 'bg-surface-highlight',
        !active && 'text-text-subtle',
      )}
    >
      <span className="truncate">{children}</span>
    </Button>
  );
}

function CommandPaletteAction({
  action,
  onAction,
}: {
  action: HotkeyAction;
  onAction: () => void;
}) {
  useHotKey(action, onAction);
  return <HotKey className="ml-auto" action={action} />;
}<|MERGE_RESOLUTION|>--- conflicted
+++ resolved
@@ -27,12 +27,7 @@
 import { useSendAnyHttpRequest } from '../hooks/useSendAnyHttpRequest';
 import { useSidebarHidden } from '../hooks/useSidebarHidden';
 import { useWorkspaces } from '../hooks/useWorkspaces';
-<<<<<<< HEAD
 import { resolvedModelName } from '../lib/resolvedModelName';
-import { invokeCmd } from '../lib/tauri';
-=======
-import { fallbackRequestName } from '../lib/fallbackRequestName';
->>>>>>> 9f7f06a1
 import { CookieDialog } from './CookieDialog';
 import { Button } from './core/Button';
 import { Heading } from './core/Heading';
