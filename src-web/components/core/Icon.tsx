--- conflicted
+++ resolved
@@ -27,10 +27,7 @@
   chevron_right: lucide.ChevronRightIcon,
   circle_alert: lucide.CircleAlertIcon,
   clock: lucide.ClockIcon,
-<<<<<<< HEAD
   cloud: lucide.CloudIcon,
-=======
->>>>>>> 30e4e766
   code: lucide.CodeIcon,
   cookie: lucide.CookieIcon,
   copy: lucide.CopyIcon,
