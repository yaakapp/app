--- conflicted
+++ resolved
@@ -13,11 +13,8 @@
     "src-tauri/yaak_plugin_runtime",
     "src-tauri/yaak_sync",
     "src-tauri/yaak_templates",
-<<<<<<< HEAD
     "src-tauri/tauri-plugin-sync",
-=======
     "src-tauri/yaak_sse",
->>>>>>> dffe6e0a
     "src-web"
   ],
   "scripts": {
