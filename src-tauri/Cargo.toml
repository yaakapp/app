--- conflicted
+++ resolved
@@ -41,7 +41,6 @@
 serde = { version = "1.0.198", features = ["derive"] }
 serde_json = { version = "1.0.116", features = ["raw_value"] }
 sqlx = { version = "0.7.4", features = ["sqlite", "runtime-tokio-rustls", "json", "chrono", "time"] }
-<<<<<<< HEAD
 tauri = { version = "2.0.0-beta", features = ["config-toml", "devtools", "protocol-asset"] }
 tauri-plugin-clipboard-manager = "2.1.0-beta"
 tauri-plugin-dialog = "2.0.0-beta"
@@ -52,18 +51,6 @@
 tauri-plugin-window-state = "2.0.0-beta"
 tauri-plugin-fs = "2.0.0-beta"
 tauri-plugin-deep-link = "2.0.0-beta"
-=======
-tauri = { version = "2.0.0-beta.22", features = ["config-toml", "devtools", "protocol-asset"] }
-tauri-plugin-clipboard-manager = { git = "https://github.com/tauri-apps/plugins-workspace", branch = "v2" }
-tauri-plugin-dialog = { git = "https://github.com/tauri-apps/plugins-workspace", branch = "v2" }
-tauri-plugin-log = { git = "https://github.com/tauri-apps/plugins-workspace", branch = "v2", features = ["colored"] }
-tauri-plugin-shell = { git = "https://github.com/tauri-apps/plugins-workspace", branch = "v2" }
-tauri-plugin-os = { git = "https://github.com/tauri-apps/plugins-workspace", branch = "v2" }
-tauri-plugin-updater = { git = "https://github.com/tauri-apps/plugins-workspace", branch = "v2" }
-tauri-plugin-window-state = { git = "https://github.com/tauri-apps/plugins-workspace", branch = "v2" }
-tauri-plugin-fs = { git = "https://github.com/tauri-apps/plugins-workspace", branch = "v2" }
-tauri-plugin-deep-link = { git = "https://github.com/tauri-apps/plugins-workspace", branch = "v2" }
->>>>>>> 4f9a7e9c
 tokio = { version = "1.36.0", features = ["sync"] }
 uuid = "1.7.0"
 log = "0.4.21"
