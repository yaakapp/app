workspace = { members = ["grpc", "templates"] }

[package]
name = "yaak-app"
version = "0.0.0"
edition = "2021"

# Produce a library for mobile support
[lib]
name = "tauri_app_lib"
crate-type = ["staticlib", "cdylib", "lib"]

[profile.release]
strip = true  # Automatically strip symbols from the binary.

[build-dependencies]
tauri-build = { version = "2.0.0-beta", features = [] }

[target.'cfg(target_os = "macos")'.dependencies]
objc = "0.2.7"
cocoa = "0.25.0"

[target.'cfg(target_os = "linux")'.dependencies]
openssl-sys = { version = "0.9", features = ["vendored"] } # For Ubuntu installation to work

[dependencies]
grpc = { path = "./grpc" }
templates = { path = "./templates" }
base64 = "0.22.0"
chrono = { version = "0.4.31", features = ["serde"] }
datetime = "0.5.2"
hex_color = "3.0.0"
http = "0.2.10"
log = "0.4.21"
rand = "0.8.5"
regex = "1.10.2"
reqwest = { version = "0.11.23", features = ["multipart", "cookies", "gzip", "brotli", "deflate", "json"] }
reqwest_cookie_store = "0.6.0"
serde = { version = "1.0.198", features = ["derive"] }
serde_json = { version = "1.0.116", features = ["raw_value"] }
sqlx = { version = "0.7.4", features = ["sqlite", "runtime-tokio-rustls", "json", "chrono", "time"] }
tauri = { version = "2.0.0-beta", features = ["devtools", "protocol-asset"] }
tauri-plugin-clipboard-manager = "2.1.0-beta"
tauri-plugin-deep-link = "2.0.0-beta"
tauri-plugin-dialog = "2.0.0-beta"
tauri-plugin-fs = "2.0.0-beta"
tauri-plugin-log = { version = "2.0.0-beta", features = ["colored"] }
tauri-plugin-os = "2.0.0-beta"
tauri-plugin-shell = "2.0.0-beta"
tauri-plugin-updater = "2.0.0-beta"
tauri-plugin-window-state = "2.0.0-beta"
tokio = { version = "1.36.0", features = ["sync"] }
tokio-stream = "0.1.15"
<<<<<<< HEAD
regex = "1.10.2"
hex_color = "3.0.0"
anyhow = "1.0.86"
futures = "0.3.30"
serde_yaml = "0.9.34+deprecated"
deno_core = { version = "0.284.0" }
deno_ast = { version = "0.39.0", features = ["transpiling"] }
deno_console = "0.155.0"
=======
uuid = "1.7.0"
>>>>>>> 993d4dc6
<|MERGE_RESOLUTION|>--- conflicted
+++ resolved
@@ -29,6 +29,9 @@
 base64 = "0.22.0"
 chrono = { version = "0.4.31", features = ["serde"] }
 datetime = "0.5.2"
+deno_ast = { version = "0.39.0", features = ["transpiling"] }
+deno_console = "0.155.0"
+deno_core = { version = "0.284.0" }
 hex_color = "3.0.0"
 http = "0.2.10"
 log = "0.4.21"
@@ -38,6 +41,7 @@
 reqwest_cookie_store = "0.6.0"
 serde = { version = "1.0.198", features = ["derive"] }
 serde_json = { version = "1.0.116", features = ["raw_value"] }
+serde_yaml = "0.9.34+deprecated"
 sqlx = { version = "0.7.4", features = ["sqlite", "runtime-tokio-rustls", "json", "chrono", "time"] }
 tauri = { version = "2.0.0-beta", features = ["devtools", "protocol-asset"] }
 tauri-plugin-clipboard-manager = "2.1.0-beta"
@@ -51,15 +55,4 @@
 tauri-plugin-window-state = "2.0.0-beta"
 tokio = { version = "1.36.0", features = ["sync"] }
 tokio-stream = "0.1.15"
-<<<<<<< HEAD
-regex = "1.10.2"
-hex_color = "3.0.0"
-anyhow = "1.0.86"
-futures = "0.3.30"
-serde_yaml = "0.9.34+deprecated"
-deno_core = { version = "0.284.0" }
-deno_ast = { version = "0.39.0", features = ["transpiling"] }
-deno_console = "0.155.0"
-=======
-uuid = "1.7.0"
->>>>>>> 993d4dc6
+uuid = "1.7.0"