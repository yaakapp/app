--- conflicted
+++ resolved
@@ -16,7 +16,7 @@
 strip = true  # Automatically strip symbols from the binary.
 
 [build-dependencies]
-tauri-build = { version = "2.0.0-rc.7", features = [] }
+tauri-build = { version = "2.0.0-rc.0", features = [] }
 
 [target.'cfg(target_os = "macos")'.dependencies]
 objc = "0.2.7"
@@ -47,21 +47,12 @@
 tauri = { workspace = true }
 tauri-plugin-shell = { workspace = true }
 tauri-plugin-clipboard-manager = "2.1.0-beta.7"
-<<<<<<< HEAD
-tauri-plugin-dialog = "2.0.0-rc.3"
-tauri-plugin-fs = "2.0.0-rc.1"
-tauri-plugin-log = { version = "2.0.0-rc.2", features = ["colored"] }
-tauri-plugin-os = "2.0.0-rc.1"
-tauri-plugin-updater = "2.0.0-rc.2"
-tauri-plugin-window-state = "2.0.0-rc.2"
-=======
 tauri-plugin-dialog = "2.0.0-rc.5"
 tauri-plugin-fs = "2.0.0-rc.3"
 tauri-plugin-log = { version = "2.0.0-rc.2", features = ["colored"] }
 tauri-plugin-os = "2.0.0-rc.1"
 tauri-plugin-updater = "2.0.0-rc.3"
 tauri-plugin-window-state = "2.0.0-rc.3"
->>>>>>> baa45776
 tokio = { version = "1.36.0", features = ["sync"] }
 tokio-stream = "0.1.15"
 uuid = "1.7.0"
@@ -72,10 +63,5 @@
 [workspace.dependencies]
 yaak_models = { path = "yaak_models" }
 yaak_plugin_runtime = { path = "yaak_plugin_runtime" }
-<<<<<<< HEAD
-tauri = { version = "2.0.0-rc.8", features = ["devtools", "protocol-asset"] }
 tauri-plugin-shell = "2.0.0-rc.3"
-=======
-tauri-plugin-shell = "2.0.0-rc.3"
-tauri = { version = "2.0.0-rc.10", features = ["devtools", "protocol-asset"] }
->>>>>>> baa45776
+tauri = { version = "2.0.0-rc.10", features = ["devtools", "protocol-asset"] }