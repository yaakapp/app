--- conflicted
+++ resolved
@@ -1,9 +1,5 @@
 [workspace]
-<<<<<<< HEAD
-members = ["yaak_grpc", "yaak_templates", "yaak_plugin_runtime", "yaak_models", "tauri-plugin-sync"]
-=======
-members = ["yaak_grpc", "yaak_templates", "yaak_plugin_runtime", "yaak_models", "yaak_sse"]
->>>>>>> dffe6e0a
+members = ["yaak_grpc", "yaak_templates", "yaak_plugin_runtime", "yaak_models", "tauri-plugin-sync", "yaak_sse"]
 
 [package]
 name = "yaak-app"
@@ -34,12 +30,9 @@
 yaak_templates = { path = "yaak_templates" }
 yaak_plugin_runtime = { workspace = true }
 yaak_models = { workspace = true }
-<<<<<<< HEAD
 anyhow = "1.0.89"
-=======
 yaak_sse = { path = "yaak_sse" }
 anyhow = "1.0.86"
->>>>>>> dffe6e0a
 base64 = "0.22.0"
 chrono = { workspace = true, features = ["serde"] }
 datetime = "0.5.2"
@@ -55,18 +48,7 @@
 serde_yaml = "0.9.34"
 tauri = { workspace = true, features = ["devtools", "protocol-asset"] }
 tauri-plugin-shell = { workspace = true }
-<<<<<<< HEAD
 tauri-plugin-sync = { workspace = true }
-tauri-plugin-clipboard-manager = "2.1.0-beta.7"
-tauri-plugin-dialog = "2.0.0-rc.7"
-tauri-plugin-fs = "2.0.0-rc.5"
-tauri-plugin-log = { version = "2.0.0-rc.2", features = ["colored"] }
-tauri-plugin-os = "2.0.0-rc.1"
-tauri-plugin-updater = "2.0.0-rc.3"
-tauri-plugin-window-state = "2.0.0-rc.5"
-tokio = { version = "1.40.0", features = ["sync"] }
-tokio-stream = "0.1.16"
-=======
 tauri-plugin-clipboard-manager = "2.0.1"
 tauri-plugin-dialog = "2.0.1"
 tauri-plugin-fs = "2.0.1"
@@ -76,7 +58,6 @@
 tauri-plugin-window-state = "2.0.1"
 tokio = { version = "1.36.0", features = ["sync"] }
 tokio-stream = "0.1.15"
->>>>>>> dffe6e0a
 uuid = "1.7.0"
 thiserror = { workspace = true }
 mime_guess = "2.0.5"
@@ -86,7 +67,6 @@
 [workspace.dependencies]
 yaak_models = { path = "yaak_models" }
 yaak_plugin_runtime = { path = "yaak_plugin_runtime" }
-<<<<<<< HEAD
 tauri-plugin-sync = { path = "tauri-plugin-sync" }
 chrono = "0.4.38"
 rusqlite = "0.31.0"
@@ -94,11 +74,7 @@
 serde_json = "1.0.128"
 sea-query = "0.31.0"
 sea-query-rusqlite = "0.6.0"
-tauri = "2.0.0-rc.15"
-tauri-plugin-shell = "2.0.0-rc.3"
-thiserror = "1.0.64"
-ts-rs = "10.0.0"
-=======
 tauri-plugin-shell = "2.0.1"
 tauri = { version = "2.0.3", features = ["devtools", "protocol-asset"] }
->>>>>>> dffe6e0a
+thiserror = "1.0.64"
+ts-rs = "10.0.0"