use std::io::{stderr, stdout};
use std::path::PathBuf;
use std::time::Duration;

use log::{debug, info};
use rand::distributions::{Alphanumeric, DistString};
use serde;
use serde::Deserialize;
use tauri::path::BaseDirectory;
use tauri::{AppHandle, Manager, Runtime};
use tauri_plugin_shell::ShellExt;
use tokio::fs;
use tokio::sync::watch::Receiver;

#[derive(Deserialize, Default)]
#[serde(default, rename_all = "camelCase")]
struct PortFile {
    port: i32,
}

pub struct StartResp {
    pub addr: String,
}

pub async fn node_start<R: Runtime>(
    app: &AppHandle<R>,
    temp_dir: &PathBuf,
    kill_rx: &Receiver<bool>,
) -> StartResp {
    let port_file_path = temp_dir.join(Alphanumeric.sample_string(&mut rand::thread_rng(), 10));

    let plugins_dir = app
        .path()
        .resolve("plugins", BaseDirectory::Resource)
        .expect("failed to resolve plugin directory resource");

    let plugin_runtime_main = app
        .path()
        .resolve("plugin-runtime", BaseDirectory::Resource)
        .expect("failed to resolve plugin runtime resource")
        .join("index.cjs");

    // HACK: Remove UNC prefix for Windows paths to pass to sidecar
    let plugins_dir = dunce::simplified(plugins_dir.as_path());
    let plugin_runtime_main = dunce::simplified(plugin_runtime_main.as_path());

    info!(
        "Starting plugin runtime\n → port_file={}\n → plugins_dir={}\n → runtime_dir={}",
        port_file_path.to_string_lossy(),
        plugins_dir.to_string_lossy(),
        plugin_runtime_main.to_string_lossy(),
    );

    let cmd = app
        .shell()
        .sidecar("yaaknode")
        .expect("yaaknode not found")
        .env("YAAK_GRPC_PORT_FILE_PATH", port_file_path.clone())
        .env("YAAK_PLUGINS_DIR", plugins_dir)
        .arg(plugin_runtime_main);

    println!("Waiting on plugin runtime");
<<<<<<< HEAD
    let mut child = Command::from(cmd)
        .stdout(stdout())
        .stderr(stderr())
        .group_spawn()
        .expect("yaaknode failed to start");
=======
    let (_, child) = cmd.spawn().expect("yaaknode failed to start");
>>>>>>> ac1181c1

    let mut kill_rx = kill_rx.clone();

    // Check on child
    tokio::spawn(async move {
<<<<<<< HEAD
        loop {
            tokio::time::sleep(Duration::from_millis(100)).await;
            if let Ok(Some(status)) = child.try_wait() {
                error!("Plugin runtime exited status={}", status);
                // TODO: Try restarting plugin runtime
                break;
            } else if *kill_rx.borrow() {
                info!("Stopping plugin runtime");
                child.kill().expect("Failed to kill plugin runtime");
                break;
            }
        }
=======
        kill_rx
            .wait_for(|b| *b == true)
            .await
            .expect("Kill channel errored");
        info!("Killing plugin runtime");
        child.kill().expect("Failed to kill plugin runtime");
        info!("Killed plugin runtime");
        return;
>>>>>>> ac1181c1
    });

    let start = std::time::Instant::now();
    let port_file_contents = loop {
        if start.elapsed().as_millis() > 30000 {
            panic!("Failed to read port file in time");
        }

        match fs::read_to_string(port_file_path.clone()).await {
            Ok(s) => break s,
            Err(err) => {
                debug!("Failed to read port file {}", err.to_string());
                tokio::time::sleep(Duration::from_millis(500)).await;
            }
        }
    };

    let port_file: PortFile = serde_json::from_str(port_file_contents.as_str()).unwrap();
    info!("Started plugin runtime on :{}", port_file.port);
    let addr = format!("http://localhost:{}", port_file.port);

    StartResp { addr }
}<|MERGE_RESOLUTION|>--- conflicted
+++ resolved
@@ -60,34 +60,14 @@
         .arg(plugin_runtime_main);
 
     println!("Waiting on plugin runtime");
-<<<<<<< HEAD
-    let mut child = Command::from(cmd)
-        .stdout(stdout())
-        .stderr(stderr())
-        .group_spawn()
+    let (_, child) = cmd
+        .spawn()
         .expect("yaaknode failed to start");
-=======
-    let (_, child) = cmd.spawn().expect("yaaknode failed to start");
->>>>>>> ac1181c1
 
     let mut kill_rx = kill_rx.clone();
 
     // Check on child
     tokio::spawn(async move {
-<<<<<<< HEAD
-        loop {
-            tokio::time::sleep(Duration::from_millis(100)).await;
-            if let Ok(Some(status)) = child.try_wait() {
-                error!("Plugin runtime exited status={}", status);
-                // TODO: Try restarting plugin runtime
-                break;
-            } else if *kill_rx.borrow() {
-                info!("Stopping plugin runtime");
-                child.kill().expect("Failed to kill plugin runtime");
-                break;
-            }
-        }
-=======
         kill_rx
             .wait_for(|b| *b == true)
             .await
@@ -96,7 +76,6 @@
         child.kill().expect("Failed to kill plugin runtime");
         info!("Killed plugin runtime");
         return;
->>>>>>> ac1181c1
     });
 
     let start = std::time::Instant::now();
