--- conflicted
+++ resolved
@@ -756,14 +756,8 @@
         "importer-yaak",
         "importer-curl",
     ];
-<<<<<<< HEAD
-
-    let file = read_to_string(file_path)
-        .unwrap_or_else(|_| panic!("Unable to read file {}", file_path));
-=======
     let file =
         read_to_string(file_path).unwrap_or_else(|_| panic!("Unable to read file {}", file_path));
->>>>>>> e326405f
     let file_contents = file.as_str();
     for plugin_name in plugins {
         let v = run_plugin_import(plugin_name, file_contents)
