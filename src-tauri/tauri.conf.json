{
  "productName": "yaak",
  "version": "2024.5.1-beta.1",
  "identifier": "app.yaak.desktop",
  "build": {
    "beforeBuildCommand": "npm run build",
    "beforeDevCommand": "npm run dev",
    "devUrl": "http://localhost:1420",
    "frontendDist": "../dist"
  },
<<<<<<< HEAD
=======
  "productName": "Yaak",
  "version": "2024.5.0",
  "identifier": "app.yaak.desktop",
>>>>>>> 4f9a7e9c
  "app": {
    "withGlobalTauri": false,
    "security": {
      "assetProtocol": {
        "enable": true,
        "scope": {
          "allow": [
            "$APPDATA/responses/*"
          ]
        }
      }
    }
  },
  "plugins": {
    "deep-link": {
      "mobile": [],
      "desktop": {
        "schemes": [
          "yaak"
        ]
      }
    },
    "updater": {
      "endpoints": [
        "https://update.yaak.app/check/{{target}}/{{arch}}/{{current_version}}"
      ],
      "pubkey": "dW50cnVzdGVkIGNvbW1lbnQ6IG1pbmlzaWduIHB1YmxpYyBrZXk6IEMxRDJFREQ1MjExQjdGN0IKUldSN2Z4c2gxZTNTd1FHNCtmYnFXMHVVQzhuNkJOM1cwOFBodmdLall3ckhKenpKUytHSTR1MlkK"
    }
  },
  "bundle": {
    "active": true,
    "category": "DeveloperTool",
    "externalBin": [
      "protoc-vendored/protoc"
    ],
    "icon": [
      "icons/release/32x32.png",
      "icons/release/128x128.png",
      "icons/release/128x128@2x.png",
      "icons/release/icon.icns",
      "icons/release/icon.ico"
    ],
    "longDescription": "A cross-platform desktop app for interacting with REST, GraphQL, and gRPC",
    "resources": [
      "migrations/*",
      "plugins/*",
      "protoc-vendored/include/*"
    ],
    "shortDescription": "Desktop API client",
    "targets": [
      "deb",
      "appimage",
      "nsis",
      "app",
      "dmg",
      "updater"
    ],
    "iOS": {
      "developmentTeam": "7PU3P6ELJ8"
    },
    "macOS": {
      "exceptionDomain": "",
      "entitlements": "macos/entitlements.plist",
      "frameworks": []
    },
    "windows": {
      "digestAlgorithm": "sha256",
      "timestampUrl": ""
    }
  }
}<|MERGE_RESOLUTION|>--- conflicted
+++ resolved
@@ -1,6 +1,6 @@
 {
   "productName": "yaak",
-  "version": "2024.5.1-beta.1",
+  "version": "2024.5.1",
   "identifier": "app.yaak.desktop",
   "build": {
     "beforeBuildCommand": "npm run build",
@@ -8,12 +8,6 @@
     "devUrl": "http://localhost:1420",
     "frontendDist": "../dist"
   },
-<<<<<<< HEAD
-=======
-  "productName": "Yaak",
-  "version": "2024.5.0",
-  "identifier": "app.yaak.desktop",
->>>>>>> 4f9a7e9c
   "app": {
     "withGlobalTauri": false,
     "security": {
