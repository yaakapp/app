--- conflicted
+++ resolved
@@ -3,16 +3,16 @@
 use crate::error::Result;
 use crate::models::{
     CookieJar, CookieJarIden, Environment, EnvironmentIden, Folder, FolderIden, GrpcConnection,
-<<<<<<< HEAD
     GrpcConnectionIden, GrpcEvent, GrpcEventIden, GrpcRequest, GrpcRequestIden, HttpRequest,
     HttpRequestIden, HttpResponse, HttpResponseHeader, HttpResponseIden, KeyValue, KeyValueIden,
     ModelType, Plugin, PluginIden, Settings, SettingsIden, Workspace, WorkspaceIden,
-=======
+};
+use crate::models::{
+    CookieJar, CookieJarIden, Environment, EnvironmentIden, Folder, FolderIden, GrpcConnection,
     GrpcConnectionIden, GrpcConnectionState, GrpcEvent, GrpcEventIden, GrpcRequest,
     GrpcRequestIden, HttpRequest, HttpRequestIden, HttpResponse, HttpResponseHeader,
     HttpResponseIden, HttpResponseState, KeyValue, KeyValueIden, ModelType, Plugin, PluginIden,
     Settings, SettingsIden, Workspace, WorkspaceIden,
->>>>>>> dffe6e0a
 };
 use crate::plugin::SqliteConnection;
 use log::{debug, error};
@@ -812,42 +812,12 @@
             (SettingsIden::Telemetry, settings.telemetry.into()),
             (SettingsIden::OpenWorkspaceNewWindow, settings.open_workspace_new_window.into()),
             (
-<<<<<<< HEAD
-                SettingsIden::ThemeLight,
-                settings.theme_light.as_str().into(),
-            ),
-            (
-                SettingsIden::UpdateChannel,
-                settings.update_channel.as_str().into(),
-            ),
-            (
-                SettingsIden::InterfaceFontSize,
-                settings.interface_font_size.into(),
-            ),
-            (
-                SettingsIden::InterfaceScale,
-                settings.interface_scale.into(),
-            ),
-            (
-                SettingsIden::EditorFontSize,
-                settings.editor_font_size.into(),
-            ),
-            (
-                SettingsIden::EditorSoftWrap,
-                settings.editor_soft_wrap.into(),
-            ),
-            (SettingsIden::Telemetry, settings.telemetry.into()),
-            (
-                SettingsIden::OpenWorkspaceNewWindow,
-                settings.open_workspace_new_window.into(),
-=======
                 SettingsIden::Proxy,
                 (match settings.proxy {
                     None => None,
                     Some(p) => Some(serde_json::to_string(&p)?),
                 })
                 .into(),
->>>>>>> dffe6e0a
             ),
         ])
         .returning_all()
