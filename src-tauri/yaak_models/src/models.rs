--- conflicted
+++ resolved
@@ -15,11 +15,7 @@
     pub id: String,
     pub created_at: NaiveDateTime,
     pub updated_at: NaiveDateTime,
-<<<<<<< HEAD
-    
-=======
-
->>>>>>> 921f1de6
+
     pub appearance: String,
     pub editor_font_size: i32,
     pub editor_soft_wrap: bool,
@@ -41,11 +37,7 @@
     Id,
     CreatedAt,
     UpdatedAt,
-<<<<<<< HEAD
-    
-=======
-
->>>>>>> 921f1de6
+
     Appearance,
     EditorFontSize,
     EditorSoftWrap,
@@ -112,11 +104,7 @@
     Id,
     CreatedAt,
     UpdatedAt,
-<<<<<<< HEAD
-    
-=======
-
->>>>>>> 921f1de6
+
     Description,
     Name,
     SettingFollowRedirects,
@@ -192,11 +180,7 @@
     pub created_at: NaiveDateTime,
     pub updated_at: NaiveDateTime,
     pub workspace_id: String,
-<<<<<<< HEAD
-    
-=======
-
->>>>>>> 921f1de6
+
     pub cookies: Vec<Cookie>,
     pub name: String,
 }
@@ -210,11 +194,7 @@
     WorkspaceId,
     CreatedAt,
     UpdatedAt,
-<<<<<<< HEAD
-    
-=======
-
->>>>>>> 921f1de6
+
     Cookies,
     Name,
 }
@@ -246,11 +226,7 @@
     pub workspace_id: String,
     pub created_at: NaiveDateTime,
     pub updated_at: NaiveDateTime,
-<<<<<<< HEAD
-    
-=======
-
->>>>>>> 921f1de6
+
     pub name: String,
     pub variables: Vec<EnvironmentVariable>,
 }
@@ -264,11 +240,7 @@
     CreatedAt,
     UpdatedAt,
     WorkspaceId,
-<<<<<<< HEAD
-    
-=======
-
->>>>>>> 921f1de6
+
     Name,
     Variables,
 }
@@ -312,11 +284,7 @@
     pub updated_at: NaiveDateTime,
     pub workspace_id: String,
     pub folder_id: Option<String>,
-<<<<<<< HEAD
-    
-=======
-
->>>>>>> 921f1de6
+
     pub name: String,
     pub sort_priority: f32,
 }
@@ -331,11 +299,7 @@
     FolderId,
     CreatedAt,
     UpdatedAt,
-<<<<<<< HEAD
-    
-=======
-
->>>>>>> 921f1de6
+
     Name,
     SortPriority,
 }
@@ -416,11 +380,7 @@
     UpdatedAt,
     WorkspaceId,
     FolderId,
-<<<<<<< HEAD
-    
-=======
-
->>>>>>> 921f1de6
+
     Authentication,
     AuthenticationType,
     Body,
@@ -481,11 +441,7 @@
     pub updated_at: NaiveDateTime,
     pub workspace_id: String,
     pub request_id: String,
-<<<<<<< HEAD
-    
-=======
-
->>>>>>> 921f1de6
+
     pub body_path: Option<String>,
     pub content_length: Option<i32>,
     pub elapsed: i32,
@@ -509,11 +465,7 @@
     UpdatedAt,
     WorkspaceId,
     RequestId,
-<<<<<<< HEAD
-    
-=======
-
->>>>>>> 921f1de6
+
     BodyPath,
     ContentLength,
     Elapsed,
@@ -608,11 +560,7 @@
     UpdatedAt,
     WorkspaceId,
     FolderId,
-<<<<<<< HEAD
-    
-=======
-
->>>>>>> 921f1de6
+
     Authentication,
     AuthenticationType,
     Message,
@@ -661,11 +609,7 @@
     pub updated_at: NaiveDateTime,
     pub workspace_id: String,
     pub request_id: String,
-<<<<<<< HEAD
-    
-=======
-
->>>>>>> 921f1de6
+
     pub elapsed: i32,
     pub error: Option<String>,
     pub method: String,
@@ -685,11 +629,7 @@
     UpdatedAt,
     WorkspaceId,
     RequestId,
-<<<<<<< HEAD
-    
-=======
-
->>>>>>> 921f1de6
+
     Elapsed,
     Error,
     Method,
@@ -752,11 +692,7 @@
     pub workspace_id: String,
     pub request_id: String,
     pub connection_id: String,
-<<<<<<< HEAD
-    
-=======
-
->>>>>>> 921f1de6
+
     pub content: String,
     pub error: Option<String>,
     pub event_type: GrpcEventType,
@@ -775,11 +711,7 @@
     WorkspaceId,
     RequestId,
     ConnectionId,
-<<<<<<< HEAD
-    
-=======
-
->>>>>>> 921f1de6
+
     Content,
     Error,
     EventType,
@@ -819,11 +751,7 @@
     pub id: String,
     pub created_at: NaiveDateTime,
     pub updated_at: NaiveDateTime,
-<<<<<<< HEAD
-    
-=======
-
->>>>>>> 921f1de6
+
     pub checked_at: Option<NaiveDateTime>,
     pub directory: String,
     pub enabled: bool,
@@ -838,11 +766,7 @@
     Id,
     CreatedAt,
     UpdatedAt,
-<<<<<<< HEAD
-    
-=======
-
->>>>>>> 921f1de6
+
     CheckedAt,
     Directory,
     Enabled,
@@ -874,11 +798,7 @@
     pub model: String,
     pub created_at: NaiveDateTime,
     pub updated_at: NaiveDateTime,
-<<<<<<< HEAD
-    
-=======
-
->>>>>>> 921f1de6
+
     pub key: String,
     pub namespace: String,
     pub value: String,
@@ -891,11 +811,7 @@
     Model,
     CreatedAt,
     UpdatedAt,
-<<<<<<< HEAD
-    
-=======
-
->>>>>>> 921f1de6
+
     Key,
     Namespace,
     Value,
@@ -957,7 +873,7 @@
 
 #[derive(Debug, Clone, Serialize, Deserialize, TS)]
 #[serde(rename_all = "camelCase", untagged)]
-#[ts(export, export_to="models.ts")]
+#[ts(export, export_to = "models.ts")]
 pub enum AnyModel {
     CookieJar(CookieJar),
     Environment(Environment),
